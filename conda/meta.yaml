--- conflicted
+++ resolved
@@ -32,11 +32,8 @@
     - numpy
     - matplotlib
     - cartopy
-<<<<<<< HEAD
     - dask
-=======
     - beautifulsoup4
->>>>>>> 1a287ead
 
 about:
     home: https://github.com/ACME-Climate/acme_diags
