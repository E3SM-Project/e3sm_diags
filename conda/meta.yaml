package:
    name: acme_diags
    version: {{ environ['VERSION'] }}

source:
    git_url: git://github.com/ACME-Climate/acme_diags

build:
    script: python setup.py install
    script_env:
     - VERSION
     - CONDA_BLD_PATH

requirements:
  build:
    - python
    - setuptools

  run:
    - cdp 2017.07.28
    - vcs-nox 2.8.2017.04.04.16.48.c22e1d924a0145ef526b56a8ca123484adfd660a
    - vtk-cdat-nox 7.1.0.2.8.2017.03.23.16.48.73fb094d17ccdd594a6abf9ff8732149c88dc2e6
    - mesalib <8
    - ffmpeg <3
    - vcsaddons-nox 2.8
    - dv3d-nox 2.8
    - cdms2 2.10
    - cdutil 2.10
    - genutil 2.10
    - cdtime 2.10
    - output_viewer
    - numpy
    - matplotlib
    - cartopy
<<<<<<< HEAD
    - dask
=======
    - beautifulsoup4
>>>>>>> 96718082

about:
    home: https://github.com/ACME-Climate/acme_diags
    summary: This is the new version of ACME Diagnostics.<|MERGE_RESOLUTION|>--- conflicted
+++ resolved
@@ -32,11 +32,8 @@
     - numpy
     - matplotlib
     - cartopy
-<<<<<<< HEAD
     - dask
-=======
     - beautifulsoup4
->>>>>>> 96718082
 
 about:
     home: https://github.com/ACME-Climate/acme_diags
