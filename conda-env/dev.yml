# Conda development environment for testing local source code changes to `e3sm_diags` before merging them to production (`master` branch).
name: e3sm_diags_dev
channels:
  - conda-forge
dependencies:
  # Base
  # =======================
  - python >=3.11,<3.14
  - pip
  - setuptools
  - beautifulsoup4
  - cartopy >=0.17.0
  - cartopy_offlinedata
  - cf-units
  - dask !=2024.12.0,!=2024.12.1
  - esmf >=8.8.0=nompi_*
  - lxml
  - mache >=0.15.0
  - matplotlib-base >=3.8.2
  - netcdf4
  - output_viewer >=1.3.0
  - numpy >=2.0.0,<3.0.0
  - pywavelets
  - scipy
<<<<<<< HEAD
  - uxarray >=2023.3.0
=======
>>>>>>> 794d10b0
  - xcdat >=0.10.0,<1.0.0
  - xesmf >=0.8.7
  - xskillscore >=0.0.20
  # Testing
  # =======================
  - pytest
  - pytest-cov
  # Documentation
  # =======================
  - sphinx
  - sphinx_rtd_theme
  - sphinx-multiversion
  - sphinx-copybutton
  # Quality Assurance Tools
  # =======================
  # Run `pre-commit autoupdate` to get the latest pinned versions of 'rev' in
  # `.pre-commit.config.yaml`, then update the pinned versions here.
  - pre-commit >=4.2.0
  - types-PyYAML >=6.0.0
  - ruff=0.12.2
  - mypy=1.16.1
  # Developer Tools
  # =======================
  - tbump=6.9.0
  - ipykernel<|MERGE_RESOLUTION|>--- conflicted
+++ resolved
@@ -22,10 +22,7 @@
   - numpy >=2.0.0,<3.0.0
   - pywavelets
   - scipy
-<<<<<<< HEAD
   - uxarray >=2023.3.0
-=======
->>>>>>> 794d10b0
   - xcdat >=0.10.0,<1.0.0
   - xesmf >=0.8.7
   - xskillscore >=0.0.20
