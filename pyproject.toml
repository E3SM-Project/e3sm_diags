--- conflicted
+++ resolved
@@ -50,7 +50,6 @@
 
 [project.optional-dependencies]
 test = ["pytest", "pytest-cov"]
-<<<<<<< HEAD
 docs = ["sphinx", "sphinx_rtd_theme", "sphinx-multiversion", "sphinx-copybutton"]
 dev = [
   "pre-commit",
@@ -58,10 +57,7 @@
   "ruff",
   "mypy",
 ]
-=======
-docs = ["sphinx", "sphinx_rtd_theme", "sphinx-multiversion"]
-dev = ["pre-commit", "types-PyYAML", "ruff", "mypy"]
->>>>>>> 3af75328
+
 
 [project.urls]
 Documentation = "https://docs.e3sm.org/e3sm_diags/_build/html/main/index.html"
