--- conflicted
+++ resolved
@@ -6,12 +6,7 @@
 # issue with dask when using ESMF with system compilers.
 import shapely
 
-<<<<<<< HEAD
-__version__ = "v2.11.0rc1"
-
-=======
 __version__ = "v2.11.0"
->>>>>>> f1a75089
 INSTALL_PATH = os.path.join(sys.prefix, "share/e3sm_diags/")
 
 # Disable MPI in cdms2, which is not currently supported by E3SM-unified
