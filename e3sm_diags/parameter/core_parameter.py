--- conflicted
+++ resolved
@@ -31,11 +31,9 @@
     "lat_lon_river",
     "aerosol_aeronet",
     "aerosol_budget",
-<<<<<<< HEAD
     #    "mp_partition",
     #    "tropical_subseasonal",
-=======
->>>>>>> 43f5f740
+
 ]
 
 
