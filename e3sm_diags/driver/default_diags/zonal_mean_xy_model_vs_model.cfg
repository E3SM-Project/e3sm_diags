--- conflicted
+++ resolved
@@ -295,46 +295,43 @@
 sets = ["zonal_mean_xy"]
 case_id = "model_vs_model"
 variables = ["TGCLDLWP_OCN"]
-<<<<<<< HEAD
-seasons = ["ANN", "01", "02", "03", "04", "05", "06", "07", "08", "09", "10", "11", "12", "DJF", "MAM", "JJA", "SON"]
-=======
-seasons = ["ANN", "DJF", "MAM", "JJA", "SON"]
+seasons = ["ANN", "01", "02", "03", "04", "05", "06", "07", "08", "09", "10", "11", "12", "DJF", "MAM", "JJA", "SON"]
 
 [#]
 sets = ["zonal_mean_xy"]
 case_id = "model_vs_model"
 variables = ["ERFtot", "ERFari", "ERFaci", "ERFres"]
-seasons = ["ANN", "DJF", "MAM", "JJA", "SON"]
+seasons = ["ANN", "01", "02", "03", "04", "05", "06", "07", "08", "09", "10", "11", "12", "DJF", "MAM", "JJA", "SON"]
+
 
 [#]
 sets = ["zonal_mean_xy"]
 case_id = "model_vs_model"
 variables = ['Mass_bc_200', 'Mass_ncl_200', 'Mass_so4_200', 'Mass_dst_200', 'Mass_pom_200', 'Mass_soa_200', 'Mass_mom_200']
-seasons = ["ANN","DJF", "MAM", "JJA", "SON"]
+seasons = ["ANN", "01", "02", "03", "04", "05", "06", "07", "08", "09", "10", "11", "12", "DJF", "MAM", "JJA", "SON"]
 
 [#]
 sets = ["zonal_mean_xy"]
 case_id = "model_vs_model"
 variables = ['Mass_bc_srf', 'Mass_ncl_srf', 'Mass_so4_srf', 'Mass_dst_srf', 'Mass_pom_srf', 'Mass_soa_srf', 'Mass_mom_srf']
-seasons = ["ANN","DJF", "MAM", "JJA", "SON"]
+seasons = ["ANN", "01", "02", "03", "04", "05", "06", "07", "08", "09", "10", "11", "12", "DJF", "MAM", "JJA", "SON"]
 
 [#]
 sets = ["zonal_mean_xy"]
 case_id = "model_vs_model"
 variables = ['Mass_bc_850', 'Mass_ncl_850', 'Mass_so4_850', 'Mass_dst_850', 'Mass_pom_850', 'Mass_soa_850', 'Mass_mom_850']
-seasons = ["ANN","DJF", "MAM", "JJA", "SON"]
+seasons = ["ANN", "01", "02", "03", "04", "05", "06", "07", "08", "09", "10", "11", "12", "DJF", "MAM", "JJA", "SON"]
 
 
 [#]
 sets = ["zonal_mean_xy"]
 case_id = "model_vs_model"
 variables = ['Mass_bc_330', 'Mass_ncl_330', 'Mass_so4_330', 'Mass_dst_330', 'Mass_pom_330', 'Mass_soa_330', 'Mass_mom_330']
-seasons = ["ANN","DJF", "MAM", "JJA", "SON"]
+seasons = ["ANN", "01", "02", "03", "04", "05", "06", "07", "08", "09", "10", "11", "12", "DJF", "MAM", "JJA", "SON"]
 
 
 [#]
 sets = ["zonal_mean_xy"]
 case_id = "model_vs_model"
 variables = ["in_grid_cdnc", "in_grid_lwp", "in_cloud_cdnc", "in_cloud_lwp"]
-seasons = ["ANN","DJF", "MAM", "JJA", "SON"]
->>>>>>> 10b16f8a
+seasons = ["ANN", "01", "02", "03", "04", "05", "06", "07", "08", "09", "10", "11", "12", "DJF", "MAM", "JJA", "SON"]