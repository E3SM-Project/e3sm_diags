import os
import collections
import cdms2
import cdutil
import matplotlib
matplotlib.use('agg')
import matplotlib.pyplot as plt
import numpy as np
import acme_diags
from acme_diags.driver import utils
from acme_diags.metrics import mean
from acme_diags.driver.utils.general import get_output_dir


RefsTestMetrics = collections.namedtuple('RefsTestMetrics', ['refs', 'test', 'metrics'])

def create_metrics(ref_domain):
    """
    For this plotset, calculate the mean of the
    reference data and return a dict of that.
    """
    return {'mean': mean(ref_domain)}


def run_diag(parameter):
    variables = parameter.variables
    regions = parameter.regions
    area_mean_ref_names = getattr(parameter, 'area_mean_time_series_ref_names', [])

    # Both input data sets must be time-series files.
    # Raising an error will cause this specific set of
    # diagnostics with these parameters to be skipped.
    #if test_data.is_climo() or ref_data.is_climo():
    #    msg = 'Cannot run the plotset regional_mean_time_series '
    #    msg += 'because both the test and ref data need to be time-series files.'
    #    raise RuntimeError(msg)

    for var in variables:
        # The data that'll be sent to the plotting function.
        # There are eight tuples, each will be plotted like so:
        # [ 0 ]   [ 1 ]   [ 2 ]
        # [   ]   [   ]   [   ]
        #
        # [ 3 ]   [ 4 ]   [ 5 ]
        # [   ]   [   ]   [   ]
        #
        # [ 6 ]   [ 7 ]
        # [   ]   [   ]
        regions_to_data = collections.OrderedDict()
        print('Variable: {}'.format(var))
        parameter.var_id = var

        # Get land/ocean fraction for masking.
        # For now, we're only using the climo data that we saved below.
        # So no time-series LANDFRAC or OCNFRAC from the user is used.
        mask_path = os.path.join(acme_diags.INSTALL_PATH, 'acme_ne30_ocean_land_mask.nc')
        with cdms2.open(mask_path) as f:
            land_frac = f('LANDFRAC')
            ocean_frac = f('OCNFRAC')

        for region in regions:
            # The regions that are supported are in acme_diags/derivations/default_regions.py
            # You can add your own if it's not in there.
            print("Selected region: {}".format(region))
            test_data = utils.dataset.Dataset(parameter, test=True)
            test = test_data.get_timeseries_variable(var)
            
            # Make sure data have correct montly Bounds
            cdutil.setTimeBoundsMonthly(test)
            print('test shape',test.shape, test.units)

            # TODO: Remove this if using the A-Prime viewer.
            parameter.viewer_descr[var] = test.long_name if hasattr(
                test, 'long_name') else 'No long_name attr in test data.'
            # Get the name of the data, appended with the years averaged.
            parameter.test_name_yrs = utils.general.get_name_and_yrs(parameter, test_data)

            refs = []

            for ref_name in area_mean_ref_names:    
                setattr(parameter, 'ref_name', ref_name)
                ref_data = utils.dataset.Dataset(parameter, ref=True)
            
                parameter.ref_name_yrs = utils.general.get_name_and_yrs(parameter, ref_data)

                ref = ref_data.get_timeseries_variable(var)

                cdutil.setTimeBoundsMonthly(ref)
 
                
                # TODO: Will this work if ref and test are timeseries data,
                # but land_frac and ocean_frac are climo'ed.
                test_domain, ref_domain = utils.general.select_region(
                    region, test, ref, land_frac, ocean_frac, parameter)

                # average over selected region, average over months to get yearly mean
                test_domain = cdutil.averager(test_domain,axis = 'xy')
                test_domain_year = cdutil.YEAR(test_domain)
                ref_domain = cdutil.averager(ref_domain,axis = 'xy')
                ref_domain_year = cdutil.YEAR(ref_domain)
                ref_domain_year.ref_name = ref_name

                refs.append(ref_domain_year)

            #metrics_dict = create_metrics(ref_domain)
            metrics_dict = ref_domain_year.mean()
            print(test_domain_year.getTime().asComponentTime())
            print(test.getTime().asComponentTime())

            result = RefsTestMetrics(test=test_domain_year, refs=refs, metrics=metrics_dict)
            regions_to_data[region] = result
        #print('test_domain_year',test_domain_year)
            
            
        #print(regions_to_data.values())
        # plot(parameter.current_set, data, parameter)
        
        plot(var, regions_to_data, parameter)
        # TODO: How will this work when there are a bunch of plots for each image?
        # Yes, these files should be saved.
        # utils.general.save_ncfiles(parameter.current_set,
        #                     mv1_domain, mv2_domain, diff, parameter)
    return parameter

def plot(var, regions_to_data, parameter):
    # Data is a list based on the len of the regions parameter.
    # Each element is a tuple with ref data,
    # test data, and metrics for that region.

    # plot time series
    plotTitle = {'fontsize': 8.5}
    plotSideTitle = {'fontsize': 6.5}
    
    # Position and sizes of subplot axes in page coordinates (0 to 1)
    # The dimensions [left, bottom, width, height] of the new axes. All quantities are in fractions of figure width and height.
    line_color = ['r', 'b', 'g', 'm']
    
    panel = [(0.1500, 0.5500, 0.7500, 0.3000),
             (0.1500, 0.1300, 0.7500, 0.3000),
             ]
    
    panel = [(0.1, 0.68, 0.25, 0.25),
             (0.4, 0.68, 0.25, 0.25),
             (0.7, 0.68, 0.25, 0.25),
             (0.1, 0.38, 0.25, 0.25),
             (0.4, 0.38, 0.25, 0.25),
             (0.7, 0.38, 0.25, 0.25),
             (0.1, 0.08, 0.25, 0.25),
             (0.4, 0.08, 0.25, 0.25),
             (0.7, 0.08, 0.25, 0.25),
             ]
    
<<<<<<< HEAD
    # Create figure
=======
    
    # Create the figure.
>>>>>>> 2bb53025
    figsize = [11.0, 8.5]
    dpi = 150
    fig = plt.figure(figsize=figsize, dpi=dpi)
    num_year = int(parameter.test_end_yr) - int(parameter.test_start_yr) +1

    for i_region, data_set_for_region in enumerate(regions_to_data.values()):
        refs = data_set_for_region.refs
        test = data_set_for_region.test
        ax1 = fig.add_axes(panel[i_region])
        ax1.plot(test.asma()[:-1], 'k', linewidth=2,label = 'model' +' ({0:.1f})'.format(np.mean(test.asma()[:-1])))
        for i_ref, ref in enumerate(refs):
            ax1.plot(ref.asma(), line_color[i_ref], linewidth=2,label = ref.ref_name +' ({0:.1f})'.format(np.mean(ref.asma())))

        x = np.arange(num_year)
        ax1.set_xticks(x)
        x_ticks_labels = [str(x) for x in range(int(parameter.test_start_yr),int(parameter.test_end_yr)+1)]
        ax1.set_xticklabels(x_ticks_labels, rotation='45', fontsize=6)

        if i_region % 3 == 0 :
            ax1.set_ylabel('variable name (units)')
            #ax1.set_ylabel(test.long_name + ' (' + test.units + ')')
        ax1.legend(loc=1, prop={'size': 6})
        fig.text(panel[i_region][0]+0.12, panel[i_region][1]+panel[i_region][3]-0.015, parameter.regions[i_region],ha='center', color='black')
    # Figure title.
    fig.suptitle('Annual mean ' + var + ' over regions ' + parameter.test_name_yrs, x=0.5, y=0.97, fontsize=15)

<<<<<<< HEAD
    # Save figure.
    output_file_name = '{}'.format(var)
=======
    # Save the figure.
    output_file_name = var
>>>>>>> 2bb53025
    for f in parameter.output_format:
        f = f.lower().split('.')[-1]
        fnm = os.path.join(get_output_dir(parameter.current_set,
            parameter), output_file_name + '.' + f)
        plt.savefig(fnm)
        # Get the filename that the user has passed in and display that.
        # When running in a container, the paths are modified.
        fnm = os.path.join(get_output_dir(parameter.current_set, parameter,
            ignore_container=True), output_file_name + '.' + f)
        print('Plot saved in: ' + fnm)

<<<<<<< HEAD
    plt.close()
=======

    plt.close()
>>>>>>> 2bb53025
<|MERGE_RESOLUTION|>--- conflicted
+++ resolved
@@ -150,12 +150,7 @@
              (0.7, 0.08, 0.25, 0.25),
              ]
     
-<<<<<<< HEAD
-    # Create figure
-=======
-    
     # Create the figure.
->>>>>>> 2bb53025
     figsize = [11.0, 8.5]
     dpi = 150
     fig = plt.figure(figsize=figsize, dpi=dpi)
@@ -182,13 +177,8 @@
     # Figure title.
     fig.suptitle('Annual mean ' + var + ' over regions ' + parameter.test_name_yrs, x=0.5, y=0.97, fontsize=15)
 
-<<<<<<< HEAD
-    # Save figure.
-    output_file_name = '{}'.format(var)
-=======
     # Save the figure.
     output_file_name = var
->>>>>>> 2bb53025
     for f in parameter.output_format:
         f = f.lower().split('.')[-1]
         fnm = os.path.join(get_output_dir(parameter.current_set,
@@ -200,9 +190,4 @@
             ignore_container=True), output_file_name + '.' + f)
         print('Plot saved in: ' + fnm)
 
-<<<<<<< HEAD
-    plt.close()
-=======
-
-    plt.close()
->>>>>>> 2bb53025
+    plt.close()