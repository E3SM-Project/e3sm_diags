--- conflicted
+++ resolved
@@ -59,13 +59,11 @@
     for parameter in parameters:
         for pset in parameter.sets:
             pset = str(pset)
-<<<<<<< HEAD
+
             if pset == '4':
                 from acme_diags.driver.set4_driver import run_diag
-=======
-            if pset == '3':
+            elif pset == '3':
                 from acme_diags.driver.set3_driver import run_diag
->>>>>>> c39b076e
             elif pset == '5':
                 from acme_diags.driver.set5_driver import run_diag
             elif pset == '7':
