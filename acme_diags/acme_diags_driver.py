#!/usr/bin/env python
from __future__ import print_function

import os
# Must be done before any CDAT library is called.
os.environ['UVCDAT_ANONYMOUS_LOG'] = 'no'
<<<<<<< HEAD
=======
os.environ['CDAT_ANONYMOUS_LOG'] = 'no'
>>>>>>> df6c8da6
# Needed for when using hdf5 >= 1.10.0,
# without this, errors are thrown on Edison compute nodes.
os.environ['HDF5_USE_FILE_LOCKING'] = 'FALSE'
# Used by numpy, causes too many threads to spawn otherwise.
os.environ['OPENBLAS_NUM_THREADS'] = '1'
os.environ['OMP_NUM_THREADS'] = '1'

import sys
import getpass
import datetime
import importlib
import traceback
import subprocess
import cdp.cdp_run
import acme_diags
from acme_diags.acme_parser import ACMEParser
from acme_diags.acme_viewer import create_viewer
<<<<<<< HEAD
from acme_diags.driver import utils
=======
from acme_diags.driver.utils import get_set_name, SET_NAMES
from acme_diags import container
>>>>>>> df6c8da6


def _get_default_diags(set_name, run_type):
    """
    Returns the path for the default diags for plotset set_name.
    These are different depending on the run_type.
    """
<<<<<<< HEAD
    set_num = utils.general.get_set_name(set_num)
=======
    set_name = get_set_name(set_name)
>>>>>>> df6c8da6

    folder = '{}'.format(set_name)
    fnm = '{}_{}.cfg'.format(set_name, run_type)
    pth = os.path.join(acme_diags.INSTALL_PATH, folder, fnm)

    print('Using {} for {}.'.format(pth, set_name))
    if not os.path.exists(pth):
        raise RuntimeError(
            "Plotting via set '{}' not supported, file {} not installed".format(set_name, fnm))
    return pth


def _collapse_results(parameters):
    """
    When using cdp_run, parameters is a list of lists: [[Parameters], ...].
    Make this just a list: [Parameters, ...].
    """
    output_parameters = []

    for p1 in parameters:
        if isinstance(p1, list):
            for p2 in p1:
                output_parameters.append(p2)
        else:
            output_parameters.append(p1)

    return output_parameters


def _save_env_yml(results_dir):
    """
    Save the yml to recreate the environment in results_dir.
    """
    cmd = 'conda env export'
    p = subprocess.Popen(cmd.split(), stdout=subprocess.PIPE, stderr=subprocess.PIPE, shell=True)
    output, err = p.communicate()

    if err:
        print('Error when creating env yml file:')
        print(err)

    else:
        fnm = os.path.join(results_dir, 'environment.yml')
        with open(fnm, 'w') as f:
            f.write(output.decode('utf-8'))

        print('Saved environment yml file to: {}'.format(fnm))


def _save_parameter_files(results_dir, parser):
    """
    Save the command line arguments used, and any py or cfg files.
    """
    cmd_used = ' '.join(sys.argv)
    fnm = os.path.join(results_dir, 'cmd_used.txt')
    with open(fnm, 'w') as f:
        if container.is_container():
            f.write('# e3sm_diags was ran in a container.\n')
        f.write(cmd_used)
    print('Saved command used to: {}'.format(fnm))

    args = parser.view_args()

    if hasattr(args, 'parameters') and args.parameters:
        fnm = args.parameters
        if not os.path.isfile(fnm):
            print('File does not exist: {}'.format(fnm))
        else:
            with open(fnm, 'r') as f:
                contents = ''.join(f.readlines())
            # Remove any path, just keep the filename
            new_fnm = fnm.split('/')[-1]
            new_fnm = os.path.join(results_dir, new_fnm)
            with open(new_fnm, 'w') as f:
                f.write(contents)
            print('Saved py file to: {}'.format(new_fnm))

    if hasattr(args, 'other_parameters') and args.other_parameters:
        fnm = args.other_parameters[0]
        if not os.path.isfile(fnm):
            print('File does not exist: {}'.format(fnm))
        else:
            with open(fnm, 'r') as f:
                contents = ''.join(f.readlines())
            # Remove any path, just keep the filename
            new_fnm = fnm.split('/')[-1]
            new_fnm = os.path.join(results_dir, new_fnm)
            with open(new_fnm, 'w') as f:
                f.write(contents)
            print('Saved cfg file to: {}'.format(new_fnm))


def save_provenance(results_dir, parser):
    """
    Store the provenance in results_dir.
    """
    results_dir = os.path.join(results_dir, 'prov')
    if not os.path.exists(results_dir):
        os.makedirs(results_dir, 0o775)

    try:
        _save_env_yml(results_dir)
    except:
        traceback.print_exc()

    _save_parameter_files(results_dir, parser)


def get_parameters(parser=ACMEParser()):
    """
    Get the parameters from the parser.
    """
    args = parser.view_args()

    # There weren't any arguments defined.
    if not any(getattr(args, arg) for arg in vars(args)):
        parser.print_help()
        sys.exit()

    if args.parameters and not args.other_parameters:  # -p only
        original_parameter = parser.get_orig_parameters(argparse_vals_only=False)

        # Load the default cfg files.
        run_type = getattr(original_parameter, 'run_type', 'model_vs_obs')
        default_diags_paths = [_get_default_diags(set_name, run_type) for set_name in SET_NAMES]

        other_parameters = parser.get_other_parameters(files_to_open=default_diags_paths, argparse_vals_only=False)

        parameters = parser.get_parameters(orig_parameters=original_parameter,
            other_parameters=other_parameters, cmd_default_vars=False, argparse_vals_only=False)

    else:
        parameters = parser.get_parameters(cmd_default_vars=False, argparse_vals_only=False)

    parser.check_values_of_params(parameters)

    return parameters


def run_diag(parameters):
    """
    For a single set of parameters, run the corresponding diags.
    """
    results = []
    for pset in parameters.sets:
        set_name = utils.general.get_set_name(pset)

        parameters.current_set = set_name
        mod_str = 'acme_diags.driver.{}_driver'.format(set_name)
        try:
            module = importlib.import_module(mod_str)
            single_result = module.run_diag(parameters)
            print('')
            results.append(single_result)
        except:
            print('Error in {}'.format(mod_str))
            traceback.print_exc()
            if parameters.debug:
                sys.exit()

    return results


def main():
    parser = ACMEParser()
<<<<<<< HEAD
    args = parser.view_args()

    # There weren't any arguments defined
    if not any(getattr(args, arg) for arg in vars(args)):
        parser.print_help()
        sys.exit()

    if args.parameters and not args.other_parameters:  # -p only
        cmdline_parameter = parser.get_cmdline_parameters()
        # If just a -p with no command line parameters, check the py for errors
        # Otherwise don't check for errors, the command line args might have some missing ones
        check_values = True if not cmdline_parameter else False
        original_parameter = parser.get_orig_parameters(check_values)

        # Special case, until selector parameter is added.
        if hasattr(cmdline_parameter, 'sets'):
            original_parameter.sets = cmdline_parameter.sets
        elif not hasattr(original_parameter, 'sets'):
            original_parameter.sets = utils.general.SET_NAMES

        # load the default cfg files
        default_diags_paths = []
        for set_num in original_parameter.sets:
            run_type = 'model_vs_obs'
            dataset = ''
            if hasattr(original_parameter, 'dataset'):
                dataset = original_parameter.dataset
            if hasattr(original_parameter, 'run_type'):
                run_type = original_parameter.run_type
            default_diags_paths.append(_get_default_diags(set_num, dataset, run_type))

        other_parameters = parser.get_other_parameters(files_to_open=default_diags_paths)

        # Don't put the sets from the Python parameters to each of the parameters.
        # Ex. if sets=[5, 7] in the Python parameters, don't change sets in the
        # default jsons like lat_lon_ACME_default.json
        vars_to_ignore = ['sets']
        parameters = parser.get_parameters(cmdline_parameters=cmdline_parameter,
            orig_parameters=original_parameter, other_parameters=other_parameters,
            vars_to_ignore=vars_to_ignore, cmd_default_vars=False)

    elif not args.parameters and args.other_parameters:  # -d only
        cmdline_parameter = parser.get_cmdline_parameters()
        other_parameters = parser.get_other_parameters()
        parameters = parser.get_parameters(cmdline_parameters=cmdline_parameter, 
            other_parameters=other_parameters, cmd_default_vars=False)

    else:  # -p and -d, or just command line arguments
        parameters = parser.get_parameters(cmd_default_vars=False)

    dt = datetime.datetime.now().strftime("%Y-%m-%d_%H-%M-%S")
    for p in parameters:
        # needed for distributed running
        # chown of all generated files to the user who ran the diags
        p.user = getpass.getuser()

        if not hasattr(p, 'results_dir'):
            p.results_dir = '{}-{}'.format('e3sm_diags_results', dt)
=======
    parameters = get_parameters(parser)
>>>>>>> df6c8da6

    if not os.path.exists(parameters[0].results_dir):
        os.makedirs(parameters[0].results_dir, 0o775)
    if not parameters[0].no_viewer:  # Only save provenance for full runs.
        save_provenance(parameters[0].results_dir, parser)

    if container.is_container():
        print('Running e3sm_diags in a container.')
        # Parameters will decontainerized by the viewer later.
        # That's to make sure the command shown in the viewer works with or without the viewer.
        for p in parameters:
            container.containerize_parameter(p)

    if parameters[0].multiprocessing:
        parameters = cdp.cdp_run.multiprocess(run_diag, parameters)
    elif parameters[0].distributed:
        parameters = cdp.cdp_run.distribute(run_diag, parameters)
    else:
        parameters = cdp.cdp_run.serial(run_diag, parameters)

    parameters = _collapse_results(parameters)

    if not parameters:
        print('There was not a single valid diagnostics run, no viewer created.')
    else:
        if parameters[0].no_viewer:
            print('Viewer not created because the no_viewer parameter is True.')
        else:
            pth = os.path.join(parameters[0].results_dir, 'viewer')
            if not os.path.exists(pth):
                os.makedirs(pth)
            create_viewer(pth, parameters, parameters[0].output_format[0])
            path = os.path.join(parameters[0].results_dir, 'viewer')
            print('Viewer HTML generated at {}/index.html'.format(path))

if __name__ == '__main__':
    main()<|MERGE_RESOLUTION|>--- conflicted
+++ resolved
@@ -4,10 +4,7 @@
 import os
 # Must be done before any CDAT library is called.
 os.environ['UVCDAT_ANONYMOUS_LOG'] = 'no'
-<<<<<<< HEAD
-=======
 os.environ['CDAT_ANONYMOUS_LOG'] = 'no'
->>>>>>> df6c8da6
 # Needed for when using hdf5 >= 1.10.0,
 # without this, errors are thrown on Edison compute nodes.
 os.environ['HDF5_USE_FILE_LOCKING'] = 'FALSE'
@@ -25,12 +22,8 @@
 import acme_diags
 from acme_diags.acme_parser import ACMEParser
 from acme_diags.acme_viewer import create_viewer
-<<<<<<< HEAD
 from acme_diags.driver import utils
-=======
-from acme_diags.driver.utils import get_set_name, SET_NAMES
 from acme_diags import container
->>>>>>> df6c8da6
 
 
 def _get_default_diags(set_name, run_type):
@@ -38,11 +31,7 @@
     Returns the path for the default diags for plotset set_name.
     These are different depending on the run_type.
     """
-<<<<<<< HEAD
-    set_num = utils.general.get_set_name(set_num)
-=======
-    set_name = get_set_name(set_name)
->>>>>>> df6c8da6
+    set_num = utils.general.get_set_name(set_name)
 
     folder = '{}'.format(set_name)
     fnm = '{}_{}.cfg'.format(set_name, run_type)
@@ -113,7 +102,7 @@
         else:
             with open(fnm, 'r') as f:
                 contents = ''.join(f.readlines())
-            # Remove any path, just keep the filename
+            # Remove any path, just keep the filename.
             new_fnm = fnm.split('/')[-1]
             new_fnm = os.path.join(results_dir, new_fnm)
             with open(new_fnm, 'w') as f:
@@ -127,7 +116,7 @@
         else:
             with open(fnm, 'r') as f:
                 contents = ''.join(f.readlines())
-            # Remove any path, just keep the filename
+            # Remove any path, just keep the filename.
             new_fnm = fnm.split('/')[-1]
             new_fnm = os.path.join(results_dir, new_fnm)
             with open(new_fnm, 'w') as f:
@@ -167,7 +156,7 @@
 
         # Load the default cfg files.
         run_type = getattr(original_parameter, 'run_type', 'model_vs_obs')
-        default_diags_paths = [_get_default_diags(set_name, run_type) for set_name in SET_NAMES]
+        default_diags_paths = [_get_default_diags(set_name, run_type) for set_name in utils.general.SET_NAMES]
 
         other_parameters = parser.get_other_parameters(files_to_open=default_diags_paths, argparse_vals_only=False)
 
@@ -208,68 +197,7 @@
 
 def main():
     parser = ACMEParser()
-<<<<<<< HEAD
-    args = parser.view_args()
-
-    # There weren't any arguments defined
-    if not any(getattr(args, arg) for arg in vars(args)):
-        parser.print_help()
-        sys.exit()
-
-    if args.parameters and not args.other_parameters:  # -p only
-        cmdline_parameter = parser.get_cmdline_parameters()
-        # If just a -p with no command line parameters, check the py for errors
-        # Otherwise don't check for errors, the command line args might have some missing ones
-        check_values = True if not cmdline_parameter else False
-        original_parameter = parser.get_orig_parameters(check_values)
-
-        # Special case, until selector parameter is added.
-        if hasattr(cmdline_parameter, 'sets'):
-            original_parameter.sets = cmdline_parameter.sets
-        elif not hasattr(original_parameter, 'sets'):
-            original_parameter.sets = utils.general.SET_NAMES
-
-        # load the default cfg files
-        default_diags_paths = []
-        for set_num in original_parameter.sets:
-            run_type = 'model_vs_obs'
-            dataset = ''
-            if hasattr(original_parameter, 'dataset'):
-                dataset = original_parameter.dataset
-            if hasattr(original_parameter, 'run_type'):
-                run_type = original_parameter.run_type
-            default_diags_paths.append(_get_default_diags(set_num, dataset, run_type))
-
-        other_parameters = parser.get_other_parameters(files_to_open=default_diags_paths)
-
-        # Don't put the sets from the Python parameters to each of the parameters.
-        # Ex. if sets=[5, 7] in the Python parameters, don't change sets in the
-        # default jsons like lat_lon_ACME_default.json
-        vars_to_ignore = ['sets']
-        parameters = parser.get_parameters(cmdline_parameters=cmdline_parameter,
-            orig_parameters=original_parameter, other_parameters=other_parameters,
-            vars_to_ignore=vars_to_ignore, cmd_default_vars=False)
-
-    elif not args.parameters and args.other_parameters:  # -d only
-        cmdline_parameter = parser.get_cmdline_parameters()
-        other_parameters = parser.get_other_parameters()
-        parameters = parser.get_parameters(cmdline_parameters=cmdline_parameter, 
-            other_parameters=other_parameters, cmd_default_vars=False)
-
-    else:  # -p and -d, or just command line arguments
-        parameters = parser.get_parameters(cmd_default_vars=False)
-
-    dt = datetime.datetime.now().strftime("%Y-%m-%d_%H-%M-%S")
-    for p in parameters:
-        # needed for distributed running
-        # chown of all generated files to the user who ran the diags
-        p.user = getpass.getuser()
-
-        if not hasattr(p, 'results_dir'):
-            p.results_dir = '{}-{}'.format('e3sm_diags_results', dt)
-=======
     parameters = get_parameters(parser)
->>>>>>> df6c8da6
 
     if not os.path.exists(parameters[0].results_dir):
         os.makedirs(parameters[0].results_dir, 0o775)
