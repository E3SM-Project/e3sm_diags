#!/usr/bin/env python
import json
import copy
import glob
import os
import fnmatch
import numpy
import cdutil
import genutil
import cdms2
import MV2
from acme_diags.acme_parser import ACMEParser
from acme_diags.acme_parameter import ACMEParameter
import acme_diags.plotting.set5.plot
from acme_diags.derivations import acme
from acme_diags.derivations.default_regions import regions_specs
from cdp.cdp_viewer import OutputViewer
from acme_diags.metrics import rmse, corr, min_cdms, max_cdms, mean


def make_parameters(orginal_parameter):
    """ Create multiple parameters given a list of 
    parameters in a json and an original parameter """
<<<<<<< HEAD
    #f_data = open('set5_diags_AMWG_default.json').read()
=======
    f_data = open('set5_diags_AMWG_default.json').read()
>>>>>>> 8f78518c
    #f_data = open('set5_diags_WHOI.json').read()
    #f_data = open('set5_diags_MERRA_domains.json').read()
    #f_data = open('set5_diags_HadISST.json').read()
    #f_data = open('set5_diags_JRA25.json').read()
    #f_data = open('set5_diags_CRU.json').read()
    f_data = open('set5_diags_GPCP.json').read()
    json_file = json.loads(f_data)

    # add the custom_diags to the main default diags file
    if hasattr(original_parameter, 'custom_diags'):
        f_data = open(original_parameter.custom_diags).read()
        custom_json_data = json.loads(f_data)

        for key in custom_json_data:
            for single_run in custom_json_data[key]:
                json_file['set5'].append(single_run)

    parameters = []
    for key in json_file:
        for single_run in json_file[key]:
            #p = copy.deepcopy(orginal_parameter)
            p = ACMEParameter()
            for attr_name in single_run:
                setattr(p, attr_name, single_run[attr_name])
            # Add attributes of original_parameter to p
            p.__dict__.update(orginal_parameter.__dict__)
            parameters.append(p)
    return parameters


def regrid_to_lower_res(mv1, mv2, regrid_tool, regrid_method):
    """regrid transient variable toward lower resolution of two variables"""

    axes1 = mv1.getAxisList()
    axes2 = mv2.getAxisList()

    if len(axes1[1]) <= len(axes2[1]): # use nlat to decide data resolution, higher number means higher data resolution. For the difference plot, regrid toward lower resolution
        mv_grid = mv1.getGrid()
        mv1_reg = mv1
        mv2_reg = mv2.regrid(mv_grid, regridTool=regrid_tool, regridMethod=regrid_method)
    else:
        mv_grid = mv2.getGrid()
        mv2_reg = mv2
        mv1_reg = mv1.regrid(mv_grid, regridTool=regrid_tool, regridMethod=regrid_method)
    return mv1_reg, mv2_reg

def create_metrics(ref, test, ref_regrid, test_regrid, diff):
    """ Creates the mean, max, min, rmse, corr in a dictionary """
    metrics_dict = {}
    metrics_dict['ref'] = {
        'min': min_cdms(ref),
        'max': max_cdms(ref),
        'mean': mean(ref)
    }
    metrics_dict['test'] = {
        'min': min_cdms(test),
        'max': max_cdms(test),
        'mean': mean(test)
    }

    metrics_dict['diff'] = {
        'min': min_cdms(diff),
        'max': max_cdms(diff),
        'mean': mean(diff)
    }
    metrics_dict['misc'] = {
        'rmse': rmse(test_regrid, ref_regrid),
        'corr': corr(test_regrid, ref_regrid)
    }

    return metrics_dict

def add_page_and_top_row(viewer, parameters):
    """ Setup for OutputViewer """
    col_labels = ['Description']
    seasons = []
    for p in parameters:
        for s in p.season:
            if s not in seasons:
                seasons.append(s)
    for s in seasons:
        col_labels.append(s)

    viewer.add_page("Set 5", col_labels)


def mask_by( input_var, maskvar, low_limit=None, high_limit=None ):
    """masks a variable var to be missing except where maskvar>=low_limit and maskvar<=high_limit. 
    None means to omit the constrint, i.e. low_limit = -infinity or high_limit = infinity. var is changed and returned; we don't make a new variable.
    var and maskvar: dimensioned the same variables.
    low_limit and high_limit: scalars.
    """
    var = copy.deepcopy(input_var)
    if low_limit is None and high_limit is None:
        return var
    if low_limit is None and high_limit is not None:
        maskvarmask = maskvar > high_limit
    elif low_limit is not None and high_limit is None:
        maskvarmask = maskvar < low_limit
    else:
        maskvarmask = (maskvar < low_limit) | (maskvar > high_limit)
    if var.mask is False:
        newmask = maskvarmask
    else:
        newmask = var.mask | maskvarmask
    var.mask = newmask
    return var

def save_ncfiles(test, ref, diff, parameter):
    ''' Saves the test, reference, and difference nc files. '''
    # Save files being plotted
    # Set cdms preferences - no compression, no shuffling, no complaining
    cdms2.setNetcdfDeflateFlag(1)
    cdms2.setNetcdfDeflateLevelFlag(0) ; # 1-9, min to max - Comes at heavy IO (read/write time cost)
    cdms2.setNetcdfShuffleFlag(0)
    cdms2.setCompressionWarnings(0) ; # Turn off warning messages
    # Save test file
    file_test = cdms2.open(parameter.case_id + '/' + parameter.output_file + '_test.nc','w+')
    test.id = parameter.variables
    file_test.write(test) 
    file_test.close()

    # Save reference file
    file_ref = cdms2.open(parameter.case_id + '/' + parameter.output_file + '_ref.nc','w+')
    ref.id = parameter.variables
    file_ref.write(ref) 
    file_ref.close()

    # Save difference file
    file_diff = cdms2.open(parameter.case_id + '/' + parameter.output_file + '_diff.nc','w+')
    diff.id = parameter.variables+'(test - reference)'
    file_diff.write(diff) 
    file_diff.close()

parser = ACMEParser()
original_parameter = parser.get_parameter(default_vars=False)
parameters = make_parameters(original_parameter)
viewer = OutputViewer(path=parameters[0].case_id, index_name='index name')
add_page_and_top_row(viewer, parameters)




for parameter in parameters:
    viewer.add_group(parameter.case_id)

    reference_data_path = parameter.reference_data_path
    test_data_path = parameter.test_data_path

    var = parameter.variables
    seasons = parameter.season
    ref_name = parameter.ref_name
    test_name = parameter.test_name
    regions = parameter.region

    for season in seasons:
        if hasattr(parameter, 'test_path'):
            filename1 = parameter.test_path
            print filename1
        else:
            test_files = glob.glob(os.path.join(test_data_path,'*'+test_name+'*.nc'))
            for filename in fnmatch.filter(test_files, '*'+season+'*'):
                print filename
                filename1 = filename

        if hasattr(parameter, 'reference_path'):
            filename2 = parameter.reference_path
            print filename2
        else:
            ref_files = glob.glob(os.path.join(reference_data_path,'*'+ref_name+'*.nc'))
            for filename in fnmatch.filter(ref_files, '*'+ref_name+'_'+season+'*'):
                print filename
                filename2 = filename

        f_mod = cdms2.open(filename1)
        f_obs = cdms2.open(filename2)

        # domain can pass in process_derived_var after Charles fix cdutil.domain'unit problem
        #mv1 = acme.process_derived_var(var, acme.derived_variables, f_mod, domain)
        #mv2 = acme.process_derived_var(var, acme.derived_variables, f_obs, domain)
        mv1 = acme.process_derived_var(var, acme.derived_variables, f_mod)
        mv2 = acme.process_derived_var(var, acme.derived_variables, f_obs)
        print mv1.units,mv2.units

        # special case, cdms didn't properly convert mask with fill value -999.0, filed issue with denise
        if ref_name == 'WARREN':
            mv2=MV2.masked_where(mv2==-0.9,mv2) # this is cdms2 for bad mask, denise's fix should fix
            #following should move to derived variable
        if ref_name == 'WILLMOTT' or ref_name == 'CLOUDSAT':
            print mv2.fill_value
            #mv2=MV2.masked_where(mv2==mv2.fill_value,mv2)
            mv2=MV2.masked_where(mv2==-999.,mv2) # this is cdms2 for bad mask, denise's fix should fix
            
            #following should move to derived variable
            if var == 'PRECT_LAND': 
                days_season = {'ANN':365,'DJF':90,'MAM':92,'JJA':92,'SON':91}
                #mv1 = mv1 * days_season[season] * 0.1 #following AMWG approximate way to convert to seasonal cumulative precipitation, need to have solution in derived variable, unit convert from mm/day to cm
                mv2 = mv2 / days_season[season] / 0.1 # convert cm to mm/day instead
                mv2.units = 'mm/day'

         
        # for variables without z axis:
        if mv1.getLevel()==None and mv2.getLevel()==None:
            if len(regions) == 0:
                regions = ['global']

            for region in regions:
                print region
                domain = None
                # if region != 'global':
                if region.find('land') !=-1 or region.find('ocean') !=-1:
                    if region.find('land') !=-1 :
                        land_ocean_frac = f_mod('LANDFRAC')
                    elif region.find('ocean') !=-1:
                        land_ocean_frac = f_mod('OCNFRAC')
                    region_value = regions_specs[region]['value']
                    print 'region_value',region_value,mv1

                    mv1_domain = mask_by(mv1, land_ocean_frac, low_limit = region_value)
                    mv2_domain = mv2.regrid(mv1.getGrid(),parameter.regrid_tool, parameter.regrid_method)
                    mv2_domain = mask_by(mv2_domain, land_ocean_frac, low_limit = region_value)
                else:
                    mv1_domain =  mv1  
                    mv2_domain =  mv2  
                   
                print region
                try: 
                #if region.find('global') == -1:        
                    domain = regions_specs[region]['domain']
                    print domain
                except:
                    print ("no domain selector")
                mv1_domain = mv1_domain(domain)
                mv2_domain = mv2_domain(domain)
                mv1_domain.units = mv1.units
                mv2_domain.units = mv1.units

                parameter.output_file = '_'.join([ref_name,var, season,region])
                parameter.main_title = str(' '.join([var, season,region]))
        
    
                #regrid towards lower resolution of two variables for calculating difference
                mv1_reg, mv2_reg = regrid_to_lower_res(mv1_domain, mv2_domain, parameter.regrid_tool, parameter.regrid_method)

                #if var is 'SST' or var is 'TREFHT_LAND': #special case
                
                if var == 'TREFHT_LAND'or var == 'SST': #use "==" instead of "is"
                    if ref_name == 'WILLMOTT':
                       mv2_reg=MV2.masked_where(mv2_reg==mv2_reg.fill_value,mv2_reg)
                       print ref_name
                        
                        #if mv.mask is False: 
                        #    mv = MV2.masked_less_equal(mv, mv._FillValue)
                        #    print "*************",mv.count()
                    land_mask = MV2.logical_or(mv1_reg.mask, mv2_reg.mask)
                    mv1_reg = MV2.masked_where(land_mask, mv1_reg)
                    mv2_reg = MV2.masked_where(land_mask, mv2_reg)

                diff = mv1_reg - mv2_reg
                metrics_dict = create_metrics(mv2_domain, mv1_domain, mv2_reg, mv1_reg, diff)
                if hasattr(parameter, 'plot'):
                    parameter.plot(mv2_domain, mv1_domain, diff, metrics_dict, parameter)
                else:
                    acme_diags.plotting.set5.plot.plot(mv2_domain, mv1_domain, diff, metrics_dict, parameter)

                if season is seasons[0]:
                    viewer.add_row('%s %s' % (var, region))
                    viewer.add_col('Description for %s' % var)
                viewer.set_row('%s %s' % (var, region))
                files = [parameter.case_id + '/' + parameter.output_file + ext for ext in ['_test.nc', '_ref.nc', '_test.nc']]
                formatted_files = [{'url': f, 'title': f} for f in files]
                viewer.add_col(parameter.case_id + '/' + parameter.output_file + '.png', is_file=True, title=season, other_files=formatted_files)
                
                save_ncfiles(mv1_domain, mv2_domain, diff, parameter)
                f_mod.close()
                f_obs.close()
    
        #elif mv1.rank() == 4 and mv2.rank() == 4: #for variables with z axis:
        elif mv1.getLevel() and mv2.getLevel(): #for variables with z axis:
            plev = parameter.levels
            print 'selected pressure level', plev
            f_mod = cdms2.open(filename1)
            for filename in [filename1, filename2]:
                f_in = cdms2.open(filename)
                mv = f_in[var] # Square brackets for metadata preview
                mv_plv = mv.getLevel()

                if mv_plv.long_name.lower().find('hybrid') != -1: # var(time,lev,lon,lat) convert from hybrid level to pressure
                    mv = f_in (var) # Parentheses actually load the transient variable
                    hyam = f_in('hyam')
                    hybm = f_in('hybm')
                    ps = f_in('PS')/100.    #convert unit from 'Pa' to mb
                    p0 = 1000. #mb
                    levels_orig = cdutil.vertical.reconstructPressureFromHybrid(ps,hyam,hybm,p0)
                    levels_orig.units = 'mb'
                    mv_p=cdutil.vertical.logLinearInterpolation(mv, levels_orig, plev)


                elif mv_plv.long_name.lower().find('pressure') != -1 or mv_plv.long_name.lower().find('isobaric') != -1: # levels are presure levels

                    mv = f_in (var)
                    #mv = acme.process_derived_var(var, acme.derived_variables, f_in)
                    if ref_name == 'AIRS':
                        #mv2=MV2.masked_where(mv2==mv2.fill_value,mv2)
                        print mv.fill_value
                        mv=MV2.masked_where(mv==mv.fill_value,mv) # this is cdms2 for bad mask, denise's fix should fix
                    #Construct pressure level for interpolation
                    levels_orig = MV2.array(mv_plv[:])
                    levels_orig.setAxis(0,mv_plv)
                    mv,levels_orig = genutil.grower(mv,levels_orig) # grow 1d levels_orig to mv dimention
                    #levels_orig.info()
                    mv_p=cdutil.vertical.logLinearInterpolation(mv[:,::-1,], levels_orig[:,::-1,], plev)   #logLinearInterpolation only takes positive down plevel: "I :      interpolation field (usually Pressure or depth) from TOP (level 0) to BOTTOM (last level), i.e P value going up with each level"

                else:
                    raise RuntimeError("Vertical level is neither hybrid nor pressure. Abort")

                if filename == filename1:
                    mv1_p = mv_p

                if filename == filename2:
                    mv2_p = mv_p

            for ilev in range(len(plev)):
                mv1 = mv1_p[:,ilev,]
                mv2 = mv2_p[:,ilev,]
                if len(regions) == 0:
                    regions = ['global']

                for region in regions: 
                    print region
                    domain = None
                    # if region != 'global':
                    if region.find('land') !=-1 or region.find('ocean') !=-1:
                        if region.find('land') !=-1 :
                            land_ocean_frac = f_mod('LANDFRAC')
                        elif region.find('ocean') !=-1:
                            land_ocean_frac = f_mod('OCNFRAC')
                        region_value = regions_specs[region]['value']
                        print 'region_value',region_value,mv1
    
                        mv1_domain = mask_by(mv1, land_ocean_frac, low_limit = region_value)
                        mv2_domain = mv2.regrid(mv1.getGrid(),parameter.regrid_tool, parameter.regrid_method)
                        mv2_domain = mask_by(mv2_domain, land_ocean_frac, low_limit = region_value)
                    else:
                        mv1_domain =  mv1  
                        mv2_domain =  mv2  
                       
                    print region
                    try: 
                    #if region.find('global') == -1:        
                        domain = regions_specs[region]['domain']
                        print domain
                    except:
                        print ("no domain selector")
                    mv1_domain = mv1_domain(domain)
                    mv2_domain = mv2_domain(domain)
                    mv1_domain.units = mv1.units
                    mv2_domain.units = mv1.units

                    parameter.output_file = '_'.join([ref_name,var,str(int(plev[ilev])),season,region])
                    parameter.main_title = str(' '.join([var, str(int(plev[ilev])), 'mb', season, region]))

                    # Regrid towards lower resolution of two variables for calculating difference
                    mv1_reg, mv2_reg = regrid_to_lower_res(mv1_domain, mv2_domain, parameter.regrid_tool, parameter.regrid_method)

                    # Plotting
                    diff = mv1_reg - mv2_reg
                    metrics_dict = create_metrics(mv2_domain, mv1_domain, mv2_reg, mv1_reg, diff)

                    if hasattr(parameter, 'plot'):
                        parameter.plot(mv2_domain, mv1_domain, diff, metrics_dict, parameter)
                    else:
                        acme_diags.plotting.set5.plot.plot(mv2_domain, mv1_domain, diff, metrics_dict, parameter)

                    if season is seasons[0]:
                        viewer.add_row('%s %s %s' % (var,str(int(plev[ilev]))+'mb',region))
                        viewer.add_col('Description for %s' % var)
                    viewer.set_row('%s %s %s' % (var,str(int(plev[ilev]))+'mb', region))
                    files = [parameter.case_id + '/' + parameter.output_file + ext for ext in ['_test.nc', '_ref.nc', '_test.nc']]
                    formatted_files = [{'url': f, 'title': f} for f in files]
                    viewer.add_col(parameter.case_id + '/' + parameter.output_file + '.png', is_file=True, title=season, other_files=formatted_files)

                    save_ncfiles(mv1_domain, mv2_domain, diff, parameter)
                    
        else:
            raise RuntimeError("Dimensions of two variables are difference. Abort")

viewer.generate_viewer()<|MERGE_RESOLUTION|>--- conflicted
+++ resolved
@@ -21,11 +21,9 @@
 def make_parameters(orginal_parameter):
     """ Create multiple parameters given a list of 
     parameters in a json and an original parameter """
-<<<<<<< HEAD
+
     #f_data = open('set5_diags_AMWG_default.json').read()
-=======
-    f_data = open('set5_diags_AMWG_default.json').read()
->>>>>>> 8f78518c
+    #f_data = open('set5_diags_AMWG_default.json').read()
     #f_data = open('set5_diags_WHOI.json').read()
     #f_data = open('set5_diags_MERRA_domains.json').read()
     #f_data = open('set5_diags_HadISST.json').read()
