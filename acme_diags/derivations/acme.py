import copy
from collections import OrderedDict
from numbers import Number
import cdms2
from genutil import udunits


def process_derived_var(var_key, derived_vars_dict, nc_file, parameter):
    ''' Given a key (var_key) to the derived_vars_dict dict, compute and return
     whatever is described in derived_vars_dict[var_key] for the nc_file'''
    if hasattr(parameter, 'derived_variables'):
        _add_user_derived_vars(derived_vars_dict, parameter)
    if var_key in derived_vars_dict:
        return _compute_derived_var(var_key, derived_vars_dict, nc_file)
    else:
        raise RuntimeError(
            'The variable %s was not in the derived variables dictionary' % var_key)


def _add_user_derived_vars(derived_vars_dict, parameter):
    ''' Append parameter.derived_variables to the correct part of derived_vars_dict '''
    for key, user_derived_vars in parameter.derived_variables.iteritems():
        # append the user-defined vars to the already defined ones
        # add to an existing entry, otherwise create a new one
        if key in derived_vars_dict:
            new_dict = OrderedDict(user_derived_vars)  # has user-defined derived vars first
            # add all of the default derived vars to the end of new_dict
            for k in derived_vars_dict[key]:
                if k in new_dict:  # don't overwrite the user-defined var with a default derived var
                    continue
                new_dict[k] = derived_vars_dict[key][k]
            derived_vars_dict[key] = new_dict
        else:
            derived_vars_dict[key] = user_derived_vars


def _compute_derived_var(var_key, derived_vars_dict, nc_file):
    ''' Call the first valid derivation from the derived_vars_dict dict. '''
    derived_vars = derived_vars_dict[var_key]
    # store a list of all inputs visited, so if Exception, we get a good msg.
    derived_var_inputs = []

    # get the first function and inputs from the derived_vars_dict dict
    for inputs, func in derived_vars.iteritems():
        derived_var_inputs.append(inputs)
        # tuples with a single string [ex: ('pr')] become just a string ['pr']
        # are all of the variables (inputs) in the nc_file?
        if isinstance(inputs, str) and inputs in nc_file.variables.keys():
            args = [nc_file(inputs)(squeeze=1)]
            return func(*args)

        elif isinstance(inputs, tuple) and set(inputs).issubset(nc_file.variables.keys()):
            args = [nc_file(var)(squeeze=1) for var in inputs]
            return func(*args)

    # When nc_file is obs, there is var_key in nc_file, i.e. nc_file(var_key)
    if var_key in nc_file.variables.keys():
        return nc_file(var_key)(squeeze=1)

    raise RuntimeError('None of the variables (%s) are in the file: %s' % (
        derived_var_inputs, nc_file.id))


def rename(new_name):
    ''' Given the new name, just return it. '''
    return new_name


def aplusb(var1, var2, target_units=None):
    ''' Returns var1 + var2. If both of their units are not the same,
    it tries to convert both of their units to target_units '''

    if target_units is not None:
        var1 = convert_units(var1, target_units)
        var2 = convert_units(var2, target_units)

    return var1 + var2


def convert_units(var, target_units):
    ''' Converts units of var to target_units.
    var is a cdms.TransientVariable. '''

    if not hasattr(var, 'units') and var.id == 'SST':
        var.units = target_units
    elif not hasattr(var, 'units') and var.id =='ICEFRAC':
        var.units = target_units
        var = 100.0 * var
    elif var.units == 'fraction':
        var = 100.0 * var
        var.units = target_units
    elif var.units == 'mb':
        var.units = target_units
    elif var.units == 'gpm':  # geopotential meter
        var = var / 9.8 / 100  # convert to hecto meter
        var.units = target_units
    else:
        temp = udunits(1.0, var.units)
        coeff, offset = temp.how(target_units)
        var = coeff * var + offset
        var.units = target_units

    return var


def mask_by(input_var, maskvar, low_limit=None, high_limit=None):
    """masks a variable var to be missing except where maskvar>=low_limit and maskvar<=high_limit. 
    None means to omit the constrint, i.e. low_limit = -infinity or high_limit = infinity. var is changed and returned; we don't make a new variable.
    var and maskvar: dimensioned the same variables.
    low_limit and high_limit: scalars.
    """
    var = copy.deepcopy(input_var)
    if low_limit is None and high_limit is None:
        return var
    if low_limit is None and high_limit is not None:
        maskvarmask = maskvar > high_limit
    elif low_limit is not None and high_limit is None:
        maskvarmask = maskvar < low_limit
    else:
        maskvarmask = (maskvar < low_limit) | (maskvar > high_limit)
    if var.mask is False:
        newmask = maskvarmask
    else:
        newmask = var.mask | maskvarmask
    var.mask = newmask
    return var


def qflxconvert_units(var):
    print var.units
    if var.units == 'kg/m2/s':
        # need to find a solution for units not included in udunits
        # var = convert_units( var, 'kg/m2/s' )
        var = var * 3600.0 * 24  # convert to mm/day
        var.units = 'mm/day'
    return var

def prect(precc, precl):
    """Total precipitation flux = convective + large-scal, """
    var = precc + precl
    var = convert_units(var, "mm/day")
    var.long_name = "Total precipitation rate (convective + large-scale)"
    return var

def albedo(solin, fsntoa):
    """TOA (top-of-atmosphere) albedo, (solin - fsntoa) / solin, unit is nondimension"""
    var = (solin - fsntoa) / solin
    var.units = "dimensionless"
    var.long_name = "TOA albedo"
    return var

def albedoc(solin, fsntoa):
    """TOA (top-of-atmosphere) albedo clear-sky, (solin - fsntoac) / solin, unit is nondimension"""
    var = (solin - fsntoa) / solin
    var.units = "dimensionless"
    var.long_name = "TOA albedo clear-sky"
    return var

def swcfsrf(fsns, fsnsc):
    """Surface shortwave cloud forcing """
    var = fsns - fsnsc
    var.long_name = "Surface shortwave cloud forcing"
    return var

def lwcfsrf(flnsc, flns):
    """Surface longwave cloud forcing """
    var = flnsc - flns
    var.long_name = "Surface longwave cloud forcing"
    return var

def swcf(fsntoa, fsntoac):
    """TOA shortwave cloud forcing """
    var = fsntoa - fsntoac
    var.long_name = "TOA shortwave cloud forcing"
    return var

def lwcf(flntoa, flntoac):
    """TOA longwave cloud forcing """
    var = flntoa - flntoac
    var.long_name = "TOA longwave cloud forcing"
    return var

def fldsc(ts, flnsc):
    """Clearsky Surf LW downwelling flux"""
    var = 5.67e-8 * ts**4 - flnsc
    var.units = "W/m2"
    var.long_name = "Clearsky Surf LW downwelling flux"
    return var

def restom(fsnt, flnt):
    """TOM(top of model) Radiative flux"""
    var = fsnt - flnt
    var.long_name = "TOM(top of model) Radiative flux"
    return var

def restoa(fsnt, flnt):
    """TOA(top of atmosphere) Radiative flux"""
    var = fsnt - flnt
    var.long_name = "TOA(top of atmosphere) Radiative flux"
    return var

# derived_variables is a dictionary to accomodate user specified derived variables. 
# The driver search for available variable keys and functions to calculate derived variable.
# For example 
# In derived_variable there is an entry for 'PRECT':
# If 'PRECT' is not available, but both 'PRECC' and 'PRECT' are available in the netcdf variable keys,
# PRECT is calculated using fuction prect() with precc and precl as inputs.

derived_variables = {
    'PRECT': OrderedDict([
        (('pr'), rename),
        (('PRECC', 'PRECL'), lambda precc, precl: prect(precc, precl))
    ]),
    'SST': OrderedDict([
        (('SST'), lambda sst: convert_units(sst, target_units="degC")),
        (('TS', 'OCNFRAC'), lambda ts, ocnfrac: mask_by(
            convert_units(ts, target_units="degC"), ocnfrac, low_limit=0.9))
    ]),
    'PREH2O': OrderedDict([
        (('TMQ'), rename)
    ]),
    'ALBEDO': OrderedDict([
        (('ALBEDO'), rename),
        (('SOLIN', 'FSNTOA'), lambda solin, fsntoa: albedo(solin, fsntoa))
    ]),
    'ALBEDOC': OrderedDict([
        (('ALBEDOC'), rename),
        (('SOLIN', 'FSNTOAC'), lambda solin, fsntoac: albedoc(solin, fsntoac))
    ]),
    'SWCF': OrderedDict([
        (('SWCF'), rename),
        (('FSNTOA', 'FSNTOAC'), lambda fsntoa, fsntoac: swcf(fsntoa, fsntoac))
    ]),
    'SWCFSRF': OrderedDict([
        (('SWCFSRF'), rename),
        (('FSNS', 'FSNSC'), lambda fsns, fsnsc: swcfsrf(fsns, fsnsc))
    ]),
    'LWCF': OrderedDict([
        (('LWCF'), rename),
        (('FLNTOA', 'FLNTOAC'), lambda flntoa, flntoac: lwcf(flntoa, flntoac))
    ]),
    'LWCFSRF': OrderedDict([
        (('LWCFSRF'), rename),
        (('FLNSC', 'FLNS'), lambda flns, flnsc: lwcfsrf(flnsc, flns))
    ]),
    'FLNS': OrderedDict([
        (('FLNS'), rename)
    ]),
    'FLNSC': OrderedDict([
        (('FLNSC'), rename)
    ]),
    'FLDS': OrderedDict([
        (('FLDS'), rename)
    ]),
    'FLDSC': OrderedDict([
        (('FLDSC'), rename),
        (('TS', 'FLNSC'), lambda ts, flnsc: fldsc(ts, flnsc))
    ]),
    'FSNS': OrderedDict([
        (('FSNS'), rename)
    ]),
    'FSNSC': OrderedDict([
        (('FSNSC'), rename)
    ]),
    'FSDS': OrderedDict([
        (('FSDS'), rename)
    ]),
    'FSDSC': OrderedDict([
        (('FSDSC'), rename)
    ]),
    'FLUT': OrderedDict([
        (('FLUT'), rename)
    ]),
    'FLUTC': OrderedDict([
        (('FLUTC'), rename)
    ]),
    'FSNTOA': OrderedDict([
        (('FSNTOA'), rename)
    ]),
    'FSNTOAC': OrderedDict([
        # Note: CERES_EBAF data in amwg obs sets misspells "units" as "lunits"
        (('FSNTOAC'), rename)
    ]),
    'RESTOM': OrderedDict([
        (('RESTOA'), rename),
        (('FSNT', 'FLNT'), lambda fsnt, flnt: restom(fsnt, flnt))
    ]),
    'RESTOA': OrderedDict([
        (('RESTOA'), rename),
        (('FSNT', 'FLNT'), lambda fsnt, flnt: restoa(fsnt, flnt))
    ]),
    'TREFHT_LAND': OrderedDict([
        (('TREFHT_LAND'), rename),
        (('TREFHT', 'LANDFRAC'), lambda trefht, landfrac: mask_by(
            convert_units(trefht, target_units="K"), landfrac, low_limit=0.65))
    ]),
    'PRECT_LAND': OrderedDict([
        (('PRECIP_LAND'), rename),
        # 0.5 just to match amwg
<<<<<<< HEAD
        ('PRECC', 'PRECL', 'LANDFRAC'): lambda precc, precl, landfrac: mask_by(
           prect(precc , precl), landfrac, low_limit=0.5)
    },
    'Z3': {
        ('Z3'): lambda z3: convert_units(z3, target_units="hectometer")
    },
    'PSL': {
        ('PSL'): lambda psl: convert_units(psl, target_units="mbar")
    },
    'T': {
        ('T'): lambda t: convert_units(t, target_units="K")
    },
    'U': {
        ('U'): lambda u: convert_units(u, target_units="m/s")
    },
    'TREFHT': {
        ('TREFHT'): lambda t: convert_units(t, target_units="K")
    },
    'TREFHT': {
        ('TREFHT'): lambda t: convert_units(t, target_units="K")
    },
    'QFLX': {
        ('QFLX'): lambda qflx: qflxconvert_units(qflx)
    },
    'LHFLX': {
        ('LHFLX'): rename
    },
    'SHFLX': {
        ('SHFLX'): rename
    },
    'TGCLDLWP_OCN': {
        ('TGCLDLWP_OCEAN'): lambda x: convert_units(x, target_units='g/m^2'),
        ('TGCLDLWP', 'OCNFRAC'): lambda tgcldlwp, ocnfrac: mask_by(convert_units(tgcldlwp, target_units="g/m^2"), ocnfrac, low_limit=0.65)
    },
    'PRECT_OCN': {
        ('PRECT_OCEAN'): lambda x: convert_units(x, target_units='mm/day'),
        ('PRECC', 'PRECL', 'OCNFRAC'): lambda a, b, ocnfrac: mask_by(aplusb(a, b, target_units="mm/day"), ocnfrac, low_limit=0.65)
    },
    'PREH2O_OCN': {
        ('PREH2O_OCEAN'): lambda x: convert_units(x, target_units='mm'),
        ('TMQ', 'OCNFRAC'): lambda preh2o, ocnfrac: mask_by(preh2o, ocnfrac, low_limit=0.65)
    },
    'CLDHGH': {
        ('CLDHGH'): lambda cldhgh: convert_units(cldhgh, target_units="%")
    },
    'CLDLOW': {
        ('CLDLOW'): lambda cldlow: convert_units(cldlow, target_units="%")
    },
    'CLDMED': {
        ('CLDMED'): lambda cldmed: convert_units(cldmed, target_units="%")
    },
    'CLDTOT': {
        ('CLDTOT'): lambda cldtot: convert_units(cldtot, target_units="%")
    },
    'ICEFRAC': {
        ('ICEFRAC'): lambda icefrac: convert_units(icefrac, target_units="%")
    }
=======
        (('PRECC', 'PRECL', 'LANDFRAC'), lambda precc, precl, landfrac: mask_by(
            prect(precc, precl), landfrac, low_limit=0.5))
    ]),
    'Z3': OrderedDict([
        (('Z3'), lambda z3: convert_units(z3, target_units="hectometer"))
    ]),
    'PSL': OrderedDict([
        (('PSL'), lambda psl: convert_units(psl, target_units="mbar"))
    ]),
    'T': OrderedDict([
        (('T'), lambda t: convert_units(t, target_units="K"))
    ]),
    'U': OrderedDict([
        (('U'), lambda u: convert_units(u, target_units="m/s"))
    ]),
    'TREFHT': OrderedDict([
        (('TREFHT'), lambda t: convert_units(t, target_units="K"))
    ]),
    'TREFHT': OrderedDict([
        (('TREFHT'), lambda t: convert_units(t, target_units="K"))
    ]),
    'QFLX': OrderedDict([
        (('QFLX'), lambda qflx: qflxconvert_units(qflx))
    ]),
    'LHFLX': OrderedDict([
        (('LHFLX'), rename)
    ]),
    'SHFLX': OrderedDict([
        (('SHFLX'), rename)
    ]),
    'TGCLDLWP_OCN': OrderedDict([
        (('TGCLDLWP_OCEAN'), lambda x: convert_units(x, target_units='g/m^2')),
        (('TGCLDLWP', 'OCNFRAC'), lambda tgcldlwp, ocnfrac: mask_by(convert_units(tgcldlwp, target_units="g/m^2"), ocnfrac, low_limit=0.65))
    ]),
    'PRECT_OCN': OrderedDict([
        (('PRECT_OCEAN'), lambda x: convert_units(x, target_units='mm/day')),
        (('PRECC', 'PRECL', 'OCNFRAC'), lambda a, b, ocnfrac: mask_by(aplusb(a, b, target_units="mm/day"), ocnfrac, low_limit=0.65))
    ]),
    'PREH2O_OCN': OrderedDict([
        (('PREH2O_OCEAN'), lambda x: convert_units(x, target_units='mm')),
        (('TMQ', 'OCNFRAC'), lambda preh2o, ocnfrac: mask_by(preh2o, ocnfrac, low_limit=0.65))
    ]),
    'CLDHGH': OrderedDict([
        (('CLDHGH'), lambda cldhgh: convert_units(cldhgh, target_units="%"))
    ]),
    'CLDLOW': OrderedDict([
        (('CLDLOW'), lambda cldlow: convert_units(cldlow, target_units="%"))
    ]),
    'CLDMED': OrderedDict([
        (('CLDMED'), lambda cldmed: convert_units(cldmed, target_units="%"))
    ]),
    'CLDTOT': OrderedDict([
        (('CLDTOT'), lambda cldtot: convert_units(cldtot, target_units="%"))
    ])
>>>>>>> 6ee70d82
}<|MERGE_RESOLUTION|>--- conflicted
+++ resolved
@@ -297,65 +297,6 @@
     'PRECT_LAND': OrderedDict([
         (('PRECIP_LAND'), rename),
         # 0.5 just to match amwg
-<<<<<<< HEAD
-        ('PRECC', 'PRECL', 'LANDFRAC'): lambda precc, precl, landfrac: mask_by(
-           prect(precc , precl), landfrac, low_limit=0.5)
-    },
-    'Z3': {
-        ('Z3'): lambda z3: convert_units(z3, target_units="hectometer")
-    },
-    'PSL': {
-        ('PSL'): lambda psl: convert_units(psl, target_units="mbar")
-    },
-    'T': {
-        ('T'): lambda t: convert_units(t, target_units="K")
-    },
-    'U': {
-        ('U'): lambda u: convert_units(u, target_units="m/s")
-    },
-    'TREFHT': {
-        ('TREFHT'): lambda t: convert_units(t, target_units="K")
-    },
-    'TREFHT': {
-        ('TREFHT'): lambda t: convert_units(t, target_units="K")
-    },
-    'QFLX': {
-        ('QFLX'): lambda qflx: qflxconvert_units(qflx)
-    },
-    'LHFLX': {
-        ('LHFLX'): rename
-    },
-    'SHFLX': {
-        ('SHFLX'): rename
-    },
-    'TGCLDLWP_OCN': {
-        ('TGCLDLWP_OCEAN'): lambda x: convert_units(x, target_units='g/m^2'),
-        ('TGCLDLWP', 'OCNFRAC'): lambda tgcldlwp, ocnfrac: mask_by(convert_units(tgcldlwp, target_units="g/m^2"), ocnfrac, low_limit=0.65)
-    },
-    'PRECT_OCN': {
-        ('PRECT_OCEAN'): lambda x: convert_units(x, target_units='mm/day'),
-        ('PRECC', 'PRECL', 'OCNFRAC'): lambda a, b, ocnfrac: mask_by(aplusb(a, b, target_units="mm/day"), ocnfrac, low_limit=0.65)
-    },
-    'PREH2O_OCN': {
-        ('PREH2O_OCEAN'): lambda x: convert_units(x, target_units='mm'),
-        ('TMQ', 'OCNFRAC'): lambda preh2o, ocnfrac: mask_by(preh2o, ocnfrac, low_limit=0.65)
-    },
-    'CLDHGH': {
-        ('CLDHGH'): lambda cldhgh: convert_units(cldhgh, target_units="%")
-    },
-    'CLDLOW': {
-        ('CLDLOW'): lambda cldlow: convert_units(cldlow, target_units="%")
-    },
-    'CLDMED': {
-        ('CLDMED'): lambda cldmed: convert_units(cldmed, target_units="%")
-    },
-    'CLDTOT': {
-        ('CLDTOT'): lambda cldtot: convert_units(cldtot, target_units="%")
-    },
-    'ICEFRAC': {
-        ('ICEFRAC'): lambda icefrac: convert_units(icefrac, target_units="%")
-    }
-=======
         (('PRECC', 'PRECL', 'LANDFRAC'), lambda precc, precl, landfrac: mask_by(
             prect(precc, precl), landfrac, low_limit=0.5))
     ]),
@@ -409,6 +350,8 @@
     ]),
     'CLDTOT': OrderedDict([
         (('CLDTOT'), lambda cldtot: convert_units(cldtot, target_units="%"))
+    ]),
+    'ICEFRAC': OrderedDict([
+        (('ICEFRAC'), lambda icefrac: convert_units(icefrac, target_units="%"))
     ])
->>>>>>> 6ee70d82
 }