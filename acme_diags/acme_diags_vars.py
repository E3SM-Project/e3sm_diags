--- conflicted
+++ resolved
@@ -19,14 +19,6 @@
 
 # turn off MPI in cdms2 -- not currently supported by e3sm_diags
 cdms2.tvariable.HAVE_MPI = False
-
-DUMMY_FILE_PATH = '/Users/shaheen2/test_model_data_for_acme_diags/20161118.beta0.FC5COSP.ne30_ne30.edison_ANN_climo.nc'
-
-<<<<<<< HEAD
-=======
-# turn off MPI in cdms2 -- not currently supported by e3sm_diags
-cdms2.tvariable.HAVE_MPI = False
->>>>>>> 758d9267
 
 def main():
     vars_in_e3sm_diags = list_of_vars_in_e3sm_diags()
