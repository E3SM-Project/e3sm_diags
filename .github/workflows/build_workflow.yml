name: CI/CD Build Workflow

on:
  push:
    branches: [main]

  pull_request:
    branches: [main]

  workflow_dispatch:

env:
  CANCEL_OTHERS: false
  PATHS_IGNORE: '["**/README.md", "**/docs/**", "**/examples/**", "**/misc/**", "**/.vscode/**", "**/.github/pull_request_template.md", "**/.github/ISSUE_TEMPLATE"]'

jobs:
  pre-commit-hooks:
    runs-on: ubuntu-latest
    timeout-minutes: 5
    steps:
      - id: skip_check
        uses: fkirc/skip-duplicate-actions@master
        with:
          cancel_others: ${{ env.CANCEL_OTHERS }}
          paths_ignore: ${{ env.PATHS_IGNORE }}

      - if: ${{ steps.skip_check.outputs.should_skip != 'true' }}
        name: Checkout Code Repository
        uses: actions/checkout@v3

      - if: ${{ steps.skip_check.outputs.should_skip != 'true' }}
        name: Set up Python 3.11
        uses: actions/setup-python@v3
        with:
          python-version: "3.11"

      - if: ${{ steps.skip_check.outputs.should_skip != 'true' }}
        # Run all pre-commit hooks on all the files.
        # Getting only staged files can be tricky in case a new PR is opened
        # since the action is run on a branch in detached head state
        name: Install and Run Pre-commit
        uses: pre-commit/action@v3.0.0

  build:
    name: Build (Python ${{ matrix.python-version }})
    runs-on: "ubuntu-latest"
    timeout-minutes: 20
    defaults:
      run:
        shell: bash -l {0}
    strategy:
      matrix:
<<<<<<< HEAD
        python-version: ["3.9", "3.10", "3.11", "3.12"]
    container:
=======
        python-version: ["3.9", "3.10"]
    container: 
>>>>>>> 91b5f53b
      image: ghcr.io/e3sm-project/containers-e3sm-diags-test-data:e3sm-diags-test-data-0.0.2
    steps:
      - id: skip_check
        uses: fkirc/skip-duplicate-actions@master
        with:
          cancel_others: ${{ env.CANCEL_OTHERS }}
          paths_ignore: ${{ env.PATHS_IGNORE }}

      - if: ${{ steps.skip_check.outputs.should_skip != 'true' }}
        uses: actions/checkout@v3

      - if: ${{ steps.skip_check.outputs.should_skip != 'true' }}
        name: Cache Conda
        uses: actions/cache@v3
        env:
          # Increase this value to reset cache if conda-env/ci.yml has not changed in the workflow
          CACHE_NUMBER: 0
        with:
          path: ~/conda_pkgs_dir
          key:
            ${{ runner.os }}-${{ matrix.python-version }}-conda-${{ env.CACHE_NUMBER }}-${{
            hashFiles('conda-env/ci.yml') }}

      - if: ${{ steps.skip_check.outputs.should_skip != 'true' }}
        name: Set up Conda Environment
        uses: conda-incubator/setup-miniconda@v2
        with:
          activate-environment: "e3sm_diags_ci"
          miniforge-variant: Miniforge3
          miniforge-version: latest
          environment-file: conda-env/ci.yml
          channel-priority: strict
          auto-update-conda: true
          python-version: ${{ matrix.python-version }}

      - if: ${{ steps.skip_check.outputs.should_skip != 'true' }}
        name: Install e3sm_diags
        run: |
          python -m pip install .

      - if: ${{ steps.skip_check.outputs.should_skip != 'true' }}
        name: Check conda env
        run: |
          conda list
          conda info

      - if: ${{ steps.skip_check.outputs.should_skip != 'true' }}
        name: Run Unit Tests
        run: pytest tests/e3sm_diags

      - if: ${{ steps.skip_check.outputs.should_skip != 'true' }}
        name: Copy Integration Test Data
        run: |
          cp -r /e3sm_diags_downloaded_data/tests/integration/* tests/integration/

      - if: ${{ steps.skip_check.outputs.should_skip != 'true' }}
        name: Run Integration Tests
        env:
          CHECK_IMAGES: False
        run: pytest tests/integration

  publish-docs:
    if: ${{ github.event_name == 'push' }}
    runs-on: ubuntu-latest
    defaults:
      run:
        shell: bash -l {0}
    timeout-minutes: 5
    steps:
      - uses: actions/checkout@v3
        with:
          persist-credentials: false
          fetch-depth: 0

      - name: Cache Conda
        uses: actions/cache@v3
        env:
          # Increase this value to reset cache if conda-env/ci.yml has not changed in the workflow
          CACHE_NUMBER: 0
        with:
          path: ~/conda_pkgs_dir
          key: ${{ runner.os }}-conda-${{ env.CACHE_NUMBER }}-${{
            hashFiles('conda-env/ci.yml') }}

      - name: Set up Conda Environment
        uses: conda-incubator/setup-miniconda@v2
        with:
          activate-environment: "e3sm_diags_ci"
          miniforge-variant: Miniforge3
          miniforge-version: latest
          environment-file: conda-env/ci.yml
          channel-priority: strict
          auto-update-conda: true

      - name: Build Sphinx Docs
        run: |
          cd docs
          sphinx-multiversion source _build/html

      - name: Copy Docs and Commit
        run: |
          # gh-pages branch must already exist
          git clone https://github.com/E3SM-Project/e3sm_diags.git --branch gh-pages --single-branch gh-pages

          # Make sure we're in the gh-pages directory.
          cd gh-pages

          # Create `.nojekyll` (if it doesn't already exist) for proper GH Pages configuration.
          touch .nojekyll

          # Add `index.html` to point to the `main` branch automatically.
          printf '<meta http-equiv="refresh" content="0; url=./_build/html/main/index.html" />' > index.html

          # Only replace `main` docs with latest changes. Docs for tags should be untouched.
          rm -rf _build/html/main
          mkdir -p _build/html/main
          cp -r ../docs/_build/html/main _build/html

          # Configure git using GitHub Actions credentials.
          git config --local user.email "41898282+github-actions[bot]@users.noreply.github.com"
          git config --local user.name "github-actions[bot]"

          # The below command will fail if no changes were present, so we ignore it
          git add .
          git commit -m "Update documentation" -a || true

      - name: Push Changes
        uses: ad-m/github-push-action@master
        with:
          branch: gh-pages
          directory: gh-pages
          github_token: ${{ secrets.GITHUB_TOKEN }}
          force: true<|MERGE_RESOLUTION|>--- conflicted
+++ resolved
@@ -50,13 +50,8 @@
         shell: bash -l {0}
     strategy:
       matrix:
-<<<<<<< HEAD
         python-version: ["3.9", "3.10", "3.11", "3.12"]
-    container:
-=======
-        python-version: ["3.9", "3.10"]
     container: 
->>>>>>> 91b5f53b
       image: ghcr.io/e3sm-project/containers-e3sm-diags-test-data:e3sm-diags-test-data-0.0.2
     steps:
       - id: skip_check
